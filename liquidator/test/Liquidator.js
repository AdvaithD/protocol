const { toWei, toBN } = web3.utils;
const winston = require("winston");
const sinon = require("sinon");
const { LiquidationStatesEnum } = require("../../common/Enums");
const { interfaceName } = require("../../core/utils/Constants.js");

// Script to test
const { Liquidator } = require("../liquidator.js");

// Helper client script
const { ExpiringMultiPartyClient } = require("../../financial-templates-lib/clients/ExpiringMultiPartyClient");
const { GasEstimator } = require("../../financial-templates-lib/helpers/GasEstimator");
const { PriceFeedMock } = require("../../financial-templates-lib/test/price-feed/PriceFeedMock");

// Custom winston transport module to monitor winston log outputs
const { SpyTransport } = require("../../financial-templates-lib/logger/SpyTransport");

// Contracts and helpers
const ExpiringMultiParty = artifacts.require("ExpiringMultiParty");
const Finder = artifacts.require("Finder");
const IdentifierWhitelist = artifacts.require("IdentifierWhitelist");
const MockOracle = artifacts.require("MockOracle");
const TokenFactory = artifacts.require("TokenFactory");
const Token = artifacts.require("ExpandedERC20");
const Timer = artifacts.require("Timer");

contract("Liquidator.js", function(accounts) {
  // Implementation uses the 0th address by default as the bot runs using the default truffle wallet accounts[0].
  const liquidatorBot = accounts[0];
  const sponsor1 = accounts[1];
  const sponsor2 = accounts[2];
  const sponsor3 = accounts[3];
  const contractCreator = accounts[4];

  let collateralToken;
  let emp;
  let liquidator;
  let syntheticToken;
  let mockOracle;
  let priceFeedMock;

  let spy;
  let spyLogger;

  let liquidatorConfig;

  before(async function() {
    collateralToken = await Token.new("UMA", "UMA", 18, { from: contractCreator });
    await collateralToken.addMember(1, contractCreator, {
      from: contractCreator
    });

    // Seed the sponsors accounts.
    await collateralToken.mint(sponsor1, toWei("100000"), { from: contractCreator });
    await collateralToken.mint(sponsor2, toWei("100000"), { from: contractCreator });
    await collateralToken.mint(sponsor3, toWei("100000"), { from: contractCreator });

    // seed the liquidatorBot's wallet so it can perform liquidations.
    await collateralToken.mint(liquidatorBot, toWei("100000"), { from: contractCreator });

    // Create identifier whitelist and register the price tracking ticker with it.
    identifierWhitelist = await IdentifierWhitelist.deployed();
    await identifierWhitelist.addSupportedIdentifier(web3.utils.utf8ToHex("UMATEST"));
  });

  beforeEach(async function() {
    // Create a mockOracle and finder. Register the mockMoracle with the finder.
    finder = await Finder.deployed();
    mockOracle = await MockOracle.new(finder.address, Timer.address, {
      from: contractCreator
    });
    const mockOracleInterfaceName = web3.utils.utf8ToHex(interfaceName.Oracle);
    await finder.changeImplementationAddress(mockOracleInterfaceName, mockOracle.address);

    const constructorParams = {
      expirationTimestamp: "12345678900",
      withdrawalLiveness: "1000",
      collateralAddress: collateralToken.address,
      finderAddress: Finder.address,
      tokenFactoryAddress: TokenFactory.address,
      priceFeedIdentifier: web3.utils.utf8ToHex("UMATEST"),
      syntheticName: "Test UMA Token",
      syntheticSymbol: "UMATEST",
      liquidationLiveness: "1000",
      collateralRequirement: { rawValue: toWei("1.2") },
      disputeBondPct: { rawValue: toWei("0.1") },
      sponsorDisputeRewardPct: { rawValue: toWei("0.1") },
      disputerDisputeRewardPct: { rawValue: toWei("0.1") },
      minSponsorTokens: { rawValue: toWei("1") },
      timerAddress: Timer.address
    };

    // Deploy a new expiring multi party
    emp = await ExpiringMultiParty.new(constructorParams);

    await collateralToken.approve(emp.address, toWei("10000000"), { from: sponsor1 });
    await collateralToken.approve(emp.address, toWei("10000000"), { from: sponsor2 });
    await collateralToken.approve(emp.address, toWei("10000000"), { from: sponsor3 });
    await collateralToken.approve(emp.address, toWei("100000000"), { from: liquidatorBot });

    syntheticToken = await Token.at(await emp.tokenCurrency());
    await syntheticToken.approve(emp.address, toWei("100000000"), { from: sponsor1 });
    await syntheticToken.approve(emp.address, toWei("100000000"), { from: sponsor2 });
    await syntheticToken.approve(emp.address, toWei("100000000"), { from: sponsor3 });
    await syntheticToken.approve(emp.address, toWei("100000000"), { from: liquidatorBot });

    spy = sinon.spy();

    spyLogger = winston.createLogger({
      level: "info",
      transports: [new SpyTransport({ level: "info" }, { spy: spy })]
    });

    // Create a new instance of the ExpiringMultiPartyClient & gasEstimator to construct the liquidator
    empClient = new ExpiringMultiPartyClient(spyLogger, ExpiringMultiParty.abi, web3, emp.address);
    gasEstimator = new GasEstimator(spyLogger);

    // Create a new instance of the price feed mock.
    priceFeedMock = new PriceFeedMock();

    // Create a new instance of the liquidator to test
    liquidatorConfig = {
      crThreshold: toWei("0")
    };
    liquidator = new Liquidator(spyLogger, empClient, gasEstimator, priceFeedMock, accounts[0], liquidatorConfig);
  });

  it("Can correctly detect undercollateralized positions and liquidate them", async function() {
    // sponsor1 creates a position with 125 units of collateral, creating 100 synthetic tokens.
    await emp.create({ rawValue: toWei("125") }, { rawValue: toWei("100") }, { from: sponsor1 });

    // sponsor2 creates a position with 150 units of collateral, creating 100 synthetic tokens.
    await emp.create({ rawValue: toWei("150") }, { rawValue: toWei("100") }, { from: sponsor2 });

    // sponsor3 creates a position with 175 units of collateral, creating 100 synthetic tokens.
    await emp.create({ rawValue: toWei("175") }, { rawValue: toWei("100") }, { from: sponsor3 });

    // liquidatorBot creates a position to have synthetic tokens to pay off debt upon liquidation.
    await emp.create({ rawValue: toWei("1000") }, { rawValue: toWei("500") }, { from: liquidatorBot });

    // Start with a mocked price of 1 usd per token.
    // This puts both sponsors over collateralized so no liquidations should occur.
    priceFeedMock.setCurrentPrice(toBN(toWei("1")));
    await liquidator.queryAndLiquidate();
    assert.equal(spy.callCount, 0); // No info level logs should be sent.

    // Both token sponsors should still have their positions with full collateral.
    assert.equal((await emp.getCollateral(sponsor1)).rawValue, toWei("125"));
    assert.equal((await emp.getCollateral(sponsor2)).rawValue, toWei("150"));

    // No liquidations if the price feed returns an invalid value.
    priceFeedMock.setCurrentPrice(null);
    await liquidator.queryAndLiquidate();

    // One warn log should be sent since the price feed returned a bad value.
    assert.equal(spy.callCount, 1);

    // There should be no liquidations created from any sponsor account
    assert.deepStrictEqual(await emp.getLiquidations(sponsor1), []);
    assert.deepStrictEqual(await emp.getLiquidations(sponsor2), []);
    assert.deepStrictEqual(await emp.getLiquidations(sponsor3), []);

    // Next, assume the price feed given to the liquidator has moved such that two of the three sponsors
    // are now undercollateralized. The liquidator bot should correctly identify this and liquidate the positions.
    // A price of 1.3 USD per token puts sponsor1 and sponsor2 at undercollateralized while sponsor3 remains
    // collateralized. Numerically debt * price * coltReq > debt for collateralized position.
    // Sponsor1: 100 * 1.3 * 1.2 > 125 [undercollateralized]
    // Sponsor2: 100 * 1.3 * 1.2 > 150 [undercollateralized]
    // Sponsor3: 100 * 1.3 * 1.2 < 175 [sufficiently collateralized]

    priceFeedMock.setCurrentPrice(toBN(toWei("1.3")));
    await liquidator.queryAndLiquidate();
    assert.equal(spy.callCount, 3); // 2 info level events should be sent at the conclusion of the 2 liquidations.

    // Sponsor1 should be in a liquidation state with the bot as the liquidator.
    let liquidationObject = (await emp.getLiquidations(sponsor1))[0];
    assert.equal(liquidationObject.sponsor, sponsor1);
    assert.equal(liquidationObject.liquidator, liquidatorBot);
    assert.equal(liquidationObject.state, LiquidationStatesEnum.PRE_DISPUTE);
    assert.equal(liquidationObject.liquidatedCollateral, toWei("125"));

    // Sponsor1 should have zero collateral left in their position from the liquidation.
    assert.equal((await emp.getCollateral(sponsor1)).rawValue, 0);

    // Sponsor2 should be in a liquidation state with the bot as the liquidator.
    liquidationObject = (await emp.getLiquidations(sponsor2))[0];
    assert.equal(liquidationObject.sponsor, sponsor2);
    assert.equal(liquidationObject.liquidator, liquidatorBot);
    assert.equal(liquidationObject.state, LiquidationStatesEnum.PRE_DISPUTE);
    assert.equal(liquidationObject.liquidatedCollateral, toWei("150"));

    // Sponsor2 should have zero collateral left in their position from the liquidation.
    assert.equal((await emp.getCollateral(sponsor2)).rawValue, 0);

    // Sponsor3 should have all their collateral left and no liquidations.
    assert.deepStrictEqual(await emp.getLiquidations(sponsor3), []);
    assert.equal((await emp.getCollateral(sponsor3)).rawValue, toWei("175"));

    // Another query at the same price should execute no new liquidations.
    priceFeedMock.setCurrentPrice(toBN(toWei("1.3")));
    await liquidator.queryAndLiquidate();
    assert.equal(spy.callCount, 3);
  });

  it("Can withdraw rewards from expired liquidations", async function() {
    // sponsor1 creates a position with 125 units of collateral, creating 100 synthetic tokens.
    await emp.create({ rawValue: toWei("125") }, { rawValue: toWei("100") }, { from: sponsor1 });

    // liquidatorBot creates a position to have synthetic tokens to pay off debt upon liquidation.
    await emp.create({ rawValue: toWei("1000") }, { rawValue: toWei("500") }, { from: liquidatorBot });

    // Next, the liquidator believes the price to be 1.3, which would make the position undercollateralized,
    // and liquidates the position.
    // Sponsor1: 100 * 1.3 * 1.2 > 125 [undercollateralized]
    priceFeedMock.setCurrentPrice(toBN(toWei("1.3")));
    await liquidator.queryAndLiquidate();
    assert.equal(spy.callCount, 1); // 1 info level events should be sent at the conclusion of the liquidation.

    // Advance the timer to the liquidation expiry.
    const liquidationTime = (await emp.getLiquidations(sponsor1))[0].liquidationTime;
    const liquidationLiveness = 1000;
    await emp.setCurrentTime(Number(liquidationTime) + liquidationLiveness);

    // Now that the liquidation has expired, the liquidator can withdraw rewards.
    const collateralPreWithdraw = await collateralToken.balanceOf(liquidatorBot);
    await liquidator.queryAndWithdrawRewards();
    assert.equal(spy.callCount, 2); // 1 info level events should be sent at the conclusion of the withdrawal.

    // Liquidator should have their collateral increased by Sponsor1's collateral.
    const collateralPostWithdraw = await collateralToken.balanceOf(liquidatorBot);
    assert.equal(
      toBN(collateralPreWithdraw)
        .add(toBN(toWei("125")))
        .toString(),
      collateralPostWithdraw.toString()
    );

    // Liquidation data should have been deleted.
    assert.deepStrictEqual((await emp.getLiquidations(sponsor1))[0].state, LiquidationStatesEnum.UNINITIALIZED);
  });

  it("Can withdraw rewards from liquidations that were disputed unsuccessfully", async function() {
    // sponsor1 creates a position with 125 units of collateral, creating 100 synthetic tokens.
    await emp.create({ rawValue: toWei("125") }, { rawValue: toWei("100") }, { from: sponsor1 });

    // liquidatorBot creates a position to have synthetic tokens to pay off debt upon liquidation.
    await emp.create({ rawValue: toWei("1000") }, { rawValue: toWei("500") }, { from: liquidatorBot });

    // Next, the liquidator believes the price to be 1.3, which would make the position undercollateralized,
    // and liquidates the position.
    // Sponsor1: 100 * 1.3 * 1.2 > 125 [undercollateralized]
    priceFeedMock.setCurrentPrice(toBN(toWei("1.3")));
    await liquidator.queryAndLiquidate();
    assert.equal(spy.callCount, 1); // 1 info level events should be sent at the conclusion of the liquidation.

    // Dispute the liquidation, which requires staking a dispute bond.
    await emp.dispute("0", sponsor1, { from: sponsor3 });

    // Attempt to withdraw before dispute resolves should do nothing exit gracefully.
    await liquidator.queryAndWithdrawRewards();
    assert.equal(spy.callCount, 1); // no new info level events as too early.

    // Simulate a failed dispute by pushing a price to the oracle, at the time of the liquidation request, such that
    // the position was truly undercollateralized. In other words, the liquidator was liquidating at the correct price.
    const disputePrice = toWei("1.3");
    const liquidationTime = (await emp.getLiquidations(sponsor1))[0].liquidationTime;
    await mockOracle.pushPrice(web3.utils.utf8ToHex("UMATEST"), liquidationTime, disputePrice);

    // The liquidator can now settle the dispute by calling `withdrawRewards()` because the oracle has a price
    // for the liquidation time.
    const collateralPreWithdraw = await collateralToken.balanceOf(liquidatorBot);
    await liquidator.queryAndWithdrawRewards();
    assert.equal(spy.callCount, 2); // 1 new info level event should be sent due to the withdrawal.

    // Liquidator should have their collateral increased by Sponsor1's collateral + the disputer's dispute bond:
    // 125 + (10% of 125) = 137.5 units of collateral.
    const collateralPostWithdraw = await collateralToken.balanceOf(liquidatorBot);
    assert.equal(
      toBN(collateralPreWithdraw)
        .add(toBN(toWei("137.5")))
        .toString(),
      collateralPostWithdraw.toString()
    );

    // Liquidation data should have been deleted.
    assert.deepStrictEqual((await emp.getLiquidations(sponsor1))[0].state, LiquidationStatesEnum.UNINITIALIZED);
  });

  it("Can withdraw rewards from liquidations that were disputed successfully", async function() {
    // sponsor1 creates a position with 125 units of collateral, creating 100 synthetic tokens.
    await emp.create({ rawValue: toWei("125") }, { rawValue: toWei("100") }, { from: sponsor1 });

    // liquidatorBot creates a position to have synthetic tokens to pay off debt upon liquidation.
    await emp.create({ rawValue: toWei("1000") }, { rawValue: toWei("500") }, { from: liquidatorBot });

    // Next, the liquidator believes the price to be 1.3, which would make the position undercollateralized,
    // and liquidates the position.
    // Sponsor1: 100 * 1.3 * 1.2 > 125 [undercollateralized]
    priceFeedMock.setCurrentPrice(toBN(toWei("1.3")));
    await liquidator.queryAndLiquidate();
    assert.equal(spy.callCount, 1); // 1 info level events should be sent at the conclusion of the liquidation.

    // Dispute the liquidation, which requires staking a dispute bond.
    await emp.dispute("0", sponsor1, { from: sponsor3 });

    // Attempt to withdraw before dispute resolves should do nothing exit gracefully.
    await liquidator.queryAndWithdrawRewards();
    assert.equal(spy.callCount, 1); // no new info level events as too early.

    // Simulate a successful dispute by pushing a price to the oracle, at the time of the liquidation request, such that
    // the position was not undercollateralized. In other words, the liquidator was liquidating at the incorrect price.
    const disputePrice = toWei("1");
    const liquidationTime = (await emp.getLiquidations(sponsor1))[0].liquidationTime;
    await mockOracle.pushPrice(web3.utils.utf8ToHex("UMATEST"), liquidationTime, disputePrice);

    // The liquidator can now settle the dispute by calling `withdrawRewards()` because the oracle has a price
    // for the liquidation time.
    const collateralPreWithdraw = await collateralToken.balanceOf(liquidatorBot);
    await liquidator.queryAndWithdrawRewards();
    assert.equal(spy.callCount, 2); // 1 new info level event should be sent due to the withdrawal.

    // Liquidator should have their collateral increased by TRV - (disputer and sponsor rewards):
    // 100 - 2 * (10% of 100) = 80 units of collateral.
    const collateralPostWithdraw = await collateralToken.balanceOf(liquidatorBot);
    assert.equal(
      toBN(collateralPreWithdraw)
        .add(toBN(toWei("80")))
        .toString(),
      collateralPostWithdraw.toString()
    );
  });

  it("Detect if the liquidator cannot liquidate due to capital constraints", async function() {
    // sponsor1 creates a position with 125 units of collateral, creating 100 synthetic tokens.
    await emp.create({ rawValue: toWei("125") }, { rawValue: toWei("100") }, { from: sponsor1 });

    // Next, the liquidator believes the price to be 1.3, which would make the position undercollateralized,
    // and liquidates the position.
    // Sponsor1: 100 * 1.3 * 1.2 > 125 [undercollateralized]
    priceFeedMock.setCurrentPrice(toBN(toWei("1.3")));

    // No transaction should be sent, so this should not throw.
    await liquidator.queryAndLiquidate();
    assert.equal(spy.callCount, 1); // 1 new error level event due to the failed liquidation.

    // No liquidations should have gone through.
    assert.equal((await emp.getLiquidations(sponsor1)).length, 0);

    // liquidatorBot creates a position to have synthetic tokens to pay off debt upon liquidation.
    await emp.create({ rawValue: toWei("1000") }, { rawValue: toWei("500") }, { from: liquidatorBot });
    // No need to force update the `empClient` here since we are not interested in detecting the `liquidatorBot`'s new
    // position, but now when we try to liquidate the position the liquidation will go through because the bot will have
    // the requisite balance.

    // Can now liquidate the position.
    priceFeedMock.setCurrentPrice(toBN(toWei("1.3")));
    await liquidator.queryAndLiquidate();
    assert.equal(spy.callCount, 2); // 1 new info level event due to the successful liquidation.

    // The liquidation should have gone through.
    assert.equal((await emp.getLiquidations(sponsor1)).length, 1);
    assert.equal(spy.callCount, 2); // 1 new log level event due to the successful execution.
  });

  describe("Overrides the default liquidator configuration settings", function() {
    it("Cannot set `crThreshold` >= 1", async function() {
      let errorThrown;
      try {
        liquidatorConfig = {
          crThreshold: toWei("1")
        };
<<<<<<< HEAD
        liquidator = new Liquidator(spyLogger, empClient, gasEstimator, accounts[0], liquidatorConfig);
=======
        new Liquidator(spyLogger, empClient, gasEstimator, priceFeedMock, accounts[0], liquidatorConfig);
>>>>>>> 630158fc
        errorThrown = false;
      } catch (err) {
        errorThrown = true;
      }
      assert.isTrue(errorThrown);
    });

    it("Cannot set `crThreshold` < 0", async function() {
      let errorThrown;
      try {
        liquidatorConfig = {
          crThreshold: toWei("-0.02")
        };
<<<<<<< HEAD
        liquidator = new Liquidator(spyLogger, empClient, gasEstimator, accounts[0], liquidatorConfig);
=======
        new Liquidator(spyLogger, empClient, gasEstimator, priceFeedMock, accounts[0], liquidatorConfig);
>>>>>>> 630158fc
        errorThrown = false;
      } catch (err) {
        errorThrown = true;
      }
      assert.isTrue(errorThrown);
    });

    it("Sets `crThreshold` to 2%", async function() {
      liquidatorConfig = {
        crThreshold: toWei("0.02")
      };
      liquidator = new Liquidator(spyLogger, empClient, gasEstimator, priceFeedMock, accounts[0], liquidatorConfig);

      // sponsor1 creates a position with 115 units of collateral, creating 100 synthetic tokens.
      await emp.create({ rawValue: toWei("115") }, { rawValue: toWei("100") }, { from: sponsor1 });

      // sponsor2 creates a position with 118 units of collateral, creating 100 synthetic tokens.
      await emp.create({ rawValue: toWei("118") }, { rawValue: toWei("100") }, { from: sponsor2 });

      // liquidatorBot creates a position to have synthetic tokens to pay off debt upon liquidation.
      await emp.create({ rawValue: toWei("1000") }, { rawValue: toWei("500") }, { from: liquidatorBot });

      // Next, assume that the price feed has moved such that both sponsors are technically undercollateralized.
      // However, the price threshold provides just enough buffer for sponsor2 to avoid liquidation.
      // Numerically: (tokens_outstanding * price * coltReq * (1-crThreshold) > debt)
      // must hold for correctly collateralized positions. If the price feed is 1 USD, then
      // there must be more than (100 * 1 * 1.2 * 0.98 = 117.6) collateral in the position.
      // Note that without the price threshold, the minimum collateral would be (100 * 1 * 1.2 = 120), which
      // would make both sponsors undercollateralized. Because of the price threshold setting, the bot should only
      // liquidate sponsor1.
      // Sponsor1: 100 * 1 * 1.2 * 0.98 > 115 [undercollateralized]
      // Sponsor1: 100 * 1 * 1.2 * 0.98 < 118 [sufficiently collateralized]
      // Sponsor2: 100 * 1 * 1.2 > 118 [would be undercollateralized w/o threshold]

      priceFeedMock.setCurrentPrice(toBN(toWei("1")));
      await liquidator.queryAndLiquidate();
      assert.equal(spy.callCount, 1); // 1 info level events should be sent at the conclusion of the 1 liquidation.

      // Sponsor1 should be in a liquidation state with the bot as the liquidator.
      let liquidationObject = (await emp.getLiquidations(sponsor1))[0];
      assert.equal(liquidationObject.sponsor, sponsor1);
      assert.equal(liquidationObject.liquidator, liquidatorBot);
      assert.equal(liquidationObject.state, LiquidationStatesEnum.PRE_DISPUTE);
      assert.equal(liquidationObject.liquidatedCollateral, toWei("115"));

      // Sponsor1 should have zero collateral left in their position from the liquidation.
      assert.equal((await emp.getCollateral(sponsor1)).rawValue, 0);

      // Sponsor2 should have all their collateral left and no liquidations.
      assert.deepStrictEqual(await emp.getLiquidations(sponsor2), []);
      assert.equal((await emp.getCollateral(sponsor2)).rawValue, toWei("118"));
    });
  });
});<|MERGE_RESOLUTION|>--- conflicted
+++ resolved
@@ -369,11 +369,7 @@
         liquidatorConfig = {
           crThreshold: toWei("1")
         };
-<<<<<<< HEAD
-        liquidator = new Liquidator(spyLogger, empClient, gasEstimator, accounts[0], liquidatorConfig);
-=======
-        new Liquidator(spyLogger, empClient, gasEstimator, priceFeedMock, accounts[0], liquidatorConfig);
->>>>>>> 630158fc
+        liquidator = new Liquidator(spyLogger, empClient, gasEstimator, priceFeedMock, accounts[0], liquidatorConfig);
         errorThrown = false;
       } catch (err) {
         errorThrown = true;
@@ -387,11 +383,7 @@
         liquidatorConfig = {
           crThreshold: toWei("-0.02")
         };
-<<<<<<< HEAD
-        liquidator = new Liquidator(spyLogger, empClient, gasEstimator, accounts[0], liquidatorConfig);
-=======
-        new Liquidator(spyLogger, empClient, gasEstimator, priceFeedMock, accounts[0], liquidatorConfig);
->>>>>>> 630158fc
+        liquidator = new Liquidator(spyLogger, empClient, gasEstimator, priceFeedMock, accounts[0], liquidatorConfig);
         errorThrown = false;
       } catch (err) {
         errorThrown = true;
