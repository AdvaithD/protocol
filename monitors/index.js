--- conflicted
+++ resolved
@@ -1,25 +1,19 @@
 const argv = require("minimist")(process.argv.slice(), { string: ["address"], integer: ["price"] });
 const { toWei } = web3.utils;
 
-// Helpers
+// Helpers.
 const { delay } = require("../financial-templates-lib/delay");
 const { Logger } = require("../financial-templates-lib/logger/Logger");
 
-// Clients to retrieve on-chain data
-<<<<<<< HEAD
-=======
+// Clients to retrieve on-chain data.
 const { ExpiringMultiPartyClient } = require("../financial-templates-lib/ExpiringMultiPartyClient");
->>>>>>> 5132d802
 const { ExpiringMultiPartyEventClient } = require("../financial-templates-lib/ExpiringMultiPartyEventClient");
 const { TokenBalanceClient } = require("../financial-templates-lib/TokenBalanceClient");
 
-// Monitor modules to report on client state changes
+// Monitor modules to report on client state changes.
 const { ContractMonitor } = require("./ContractMonitor");
 const { BalanceMonitor } = require("./BalanceMonitor");
-<<<<<<< HEAD
-=======
 const { CRMonitor } = require("./CRMonitor");
->>>>>>> 5132d802
 
 // Truffle contracts
 const ExpiringMultiParty = artifacts.require("ExpiringMultiParty");
@@ -68,7 +62,6 @@
   const botMonitorObject = [
     {
       name: "UMA liquidator Bot",
-<<<<<<< HEAD
       address: "0x9A8f92a830A5cB89a3816e3D267CB7791c16b04D",
       collateralThreshold: toWei("10"),
       syntheticThreshold: toWei("10"),
@@ -77,15 +70,6 @@
   ];
 
   const balanceMonitor = new BalanceMonitor(Logger, tokenBalanceClient, botMonitorObject);
-=======
-      address: accounts[1],
-      collateralThreshold: toWei("10000000"),
-      syntheticThreshold: toWei("10000000"),
-      etherThreshold: toWei("10000000")
-    }
-  ];
-
-  const balanceMonitor = new BalanceMonitor(Logger, tokenBalanceClient, accounts[0], botMonitorObject);
   // 3. Collateralization Ratio monitor
   // TODO: refactor this to dependency injection the logger like with the other monitors
   const empClient = new ExpiringMultiPartyClient(ExpiringMultiParty.abi, web3, emp.address, 10);
@@ -100,7 +84,6 @@
   ];
 
   const crMonitor = new CRMonitor(Logger, empClient, walletMonitorObject);
->>>>>>> 5132d802
 
   while (true) {
     try {
@@ -120,9 +103,6 @@
       // 2.b Check for monitored bot balance changes
       balanceMonitor.checkBotBalances();
       // 2.c Check for wallet threshold changes
-<<<<<<< HEAD
-      // balanceMonitor.checkWalletCrRatio();
-=======
       balanceMonitor.checkWalletCrRatio();
 
       // 3.  Position Collateralization Ratio monitor
@@ -132,7 +112,6 @@
       crMonitor.checkWalletCrRatio(() => toWei(price.toString()));
 
       console.log("After the point");
->>>>>>> 5132d802
     } catch (error) {
       Logger.error({
         at: "Monitors#index",
