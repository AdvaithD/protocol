--- conflicted
+++ resolved
@@ -3,23 +3,10 @@
   "version": "0.1.0",
   "description": "UMA Protocol Smart Contracts",
   "scripts": {
-<<<<<<< HEAD
-    "lint": "npm run eslint && npm run prettier",
-    "lint_check": "npm run eslint_check && npm run prettier_check",
-    "lint_check_quick": "npm run eslint_check && npm run prettier_check_quick",
-    "eslint": "npm run eslint_vanilla -- --fix",
-    "eslint_check": "npm run eslint_vanilla",
-    "eslint_vanilla": "eslint 'core/**/*.js'",
-    "prettier": "COMMAND=prettier npm run prettier_vanilla -- --write",
-    "prettier_check": "COMMAND=prettier npm run prettier_vanilla -- --check",
-    "prettier_check_quick": "COMMAND=pretty-quick npm run prettier_vanilla -- --check",
-    "prettier_vanilla": "$COMMAND --bracket-spacing 'core/**/*.js' 'common/**/*.js' '*.js' 'voter-dapp/src/**/*.js' 'sponsor-dapp-v2/src/**/*.js' 'core/contracts/**/*.sol' 'financial-templates-lib/*.js' 'liquidator/**/*.js' 'disputer/**/*.js' 'monitors/*.js'"
-=======
     "lint": "npm run eslint && npm run prettier -- --list-different",
     "lint-fix": "npm run eslint -- --fix && npm run prettier -- --write",
     "eslint": "eslint './**/*.js'",
     "prettier": "prettier './**/*.js' './**/*.sol'"
->>>>>>> 1045464c
   },
   "author": "UMA Team",
   "license": "AGPL-3.0",
